/*
 * Copyright 2024 The Netty Project
 *
 * The Netty Project licenses this file to you under the Apache License,
 * version 2.0 (the "License"); you may not use this file except in compliance
 * with the License. You may obtain a copy of the License at:
 *
 *   https://www.apache.org/licenses/LICENSE-2.0
 *
 * Unless required by applicable law or agreed to in writing, software
 * distributed under the License is distributed on an "AS IS" BASIS, WITHOUT
 * WARRANTIES OR CONDITIONS OF ANY KIND, either express or implied. See the
 * License for the specific language governing permissions and limitations
 * under the License.
 */
package io.netty.incubator.codec.bhttp;

import io.netty.handler.codec.http.DefaultLastHttpContent;
import io.netty.handler.codec.http.FullHttpRequest;
import io.netty.handler.codec.http.FullHttpResponse;
import io.netty.handler.codec.http.HttpHeaders;
import io.netty.handler.codec.http.HttpRequest;
import io.netty.handler.codec.http.HttpResponse;
import io.netty.handler.codec.http.LastHttpContent;
import io.netty.util.AsciiString;

import java.util.Iterator;
import java.util.Map;
import java.util.Objects;

/**
 * Class which contains various methods to convert from regular HTTP1/x to
 * <a href="https://www.rfc-editor.org/rfc/rfc9292.html">Binary Representation of HTTP Messages</a>..
 */
public final class BinaryHttpConverter {

    private BinaryHttpConverter() { }

    /**
     * Creates a {@link BinaryHttpRequest} from the given {@link HttpRequest}, scheme and authority.
     * All {@link HttpHeaders} names of the {@link HttpRequest} will be changed to lowercase to be in line with
     * the
     * <a href="https://www.rfc-editor.org/rfc/rfc9292.html">Binary Representation of HTTP Messages</a> specification.
     *
     * @param request   the request.
     * @param scheme    the scheme
     * @param authority the authority.
     * @return          the created request.
     */
    public static BinaryHttpRequest convert(HttpRequest request, String scheme, String authority) {
<<<<<<< HEAD
        BinaryHttpHeaders headers = copyAndSanitize(request.headers());
=======
        if (request instanceof FullBinaryHttpRequest) {
            return convert((FullHttpRequest) request, scheme, authority);
        }
        BinaryHttpHeaders headers = BinaryHttpHeaders.newHeaders(true);
        copyAndSanitize(request.headers(), headers);

>>>>>>> 1ba58a8c
        DefaultBinaryHttpRequest binaryHttpRequest = new DefaultBinaryHttpRequest(request.protocolVersion(),
                request.method(), scheme, authority, request.uri(), headers);
        binaryHttpRequest.setDecoderResult(request.decoderResult());
        return binaryHttpRequest;
    }

    /**
     * Creates a {@link FullBinaryHttpRequest} from the given {@link FullHttpRequest}, scheme and authority.
     * All {@link HttpHeaders} names of the {@link FullHttpRequest} will be changed to lowercase to be in line with
     * the
     * <a href="https://www.rfc-editor.org/rfc/rfc9292.html">Binary Representation of HTTP Messages</a> specification.
     * This method will take ownership of {@link FullBinaryHttpRequest} and so is responsible for releasing it.
     *
     * @param request   the request.
     * @param scheme    the scheme
     * @param authority the authority.
     * @return          the created request.
     */
    public static FullBinaryHttpRequest convert(FullHttpRequest request, String scheme, String authority) {
        BinaryHttpHeaders headers = BinaryHttpHeaders.newHeaders(true);
        copyAndSanitize(request.headers(), headers);

        BinaryHttpHeaders trailers = BinaryHttpHeaders.newTrailers(true);
        copyAndSanitize(request.trailingHeaders(), trailers);

        FullBinaryHttpRequest binaryHttpRequest =  new DefaultFullBinaryHttpRequest(request.protocolVersion(),
                request.method(), scheme, authority, request.uri(), request.content().retain(), headers, trailers);
        binaryHttpRequest.setDecoderResult(request.decoderResult());
        request.release();
        return binaryHttpRequest;
    }

    /**
     * Creates a {@link BinaryHttpResponse} from the given {@link HttpResponse}.
     * All {@link HttpHeaders} names of the {@link HttpResponse} will be changed to lowercase to be in line with
     * the
     * <a href="https://www.rfc-editor.org/rfc/rfc9292.html">Binary Representation of HTTP Messages</a> specification.
     *
     * @param response  the response.
     * @return          the created response.
     */
    public static BinaryHttpResponse convert(HttpResponse response) {
<<<<<<< HEAD
        BinaryHttpHeaders headers = copyAndSanitize(response.headers());
=======
        if (response instanceof FullBinaryHttpRequest) {
            return convert((FullHttpResponse) response);
        }
        BinaryHttpHeaders headers = BinaryHttpHeaders.newHeaders(true);
        copyAndSanitize(response.headers(), headers);
>>>>>>> 1ba58a8c
        BinaryHttpResponse binaryHttpResponse = new DefaultBinaryHttpResponse(
                response.protocolVersion(), response.status(), headers);
        binaryHttpResponse.setDecoderResult(response.decoderResult());
        return binaryHttpResponse;
    }

    /**
     * Creates a {@link FullBinaryHttpResponse} from the given {@link FullHttpResponse}.
     * All {@link HttpHeaders} names of the {@link FullHttpResponse} will be changed to lowercase to be in line with
     * the
     * <a href="https://www.rfc-editor.org/rfc/rfc9292.html">Binary Representation of HTTP Messages</a> specification.
     * This method will take ownership of {@link FullBinaryHttpResponse} and so is responsible for releasing it.
     *
     * @param response  the response.
     * @return          the created response.
     */
    public static FullBinaryHttpResponse convert(FullHttpResponse response) {
        BinaryHttpHeaders headers = BinaryHttpHeaders.newHeaders(true);
        copyAndSanitize(response.headers(), headers);

        BinaryHttpHeaders trailers = BinaryHttpHeaders.newTrailers(true);
        copyAndSanitize(response.trailingHeaders(), trailers);

        FullBinaryHttpResponse binaryHttpResponse =  new DefaultFullBinaryHttpResponse(response.protocolVersion(),
                response.status(), response.content().retain(), headers, trailers);
        binaryHttpResponse.setDecoderResult(response.decoderResult());
        response.release();
        return binaryHttpResponse;
    }

    /**
     * Creates a BHTTP compatible {@link LastHttpContent} from the given {@link LastHttpContent}.
     * All {@link HttpHeaders} names of the {@link LastHttpContent} will be changed to lowercase to be in line with
     * the
     * <a href="https://www.rfc-editor.org/rfc/rfc9292.html">Binary Representation of HTTP Messages</a> specification.
     * This method will take ownership of {@link LastHttpContent} and so is responsible for releasing it.

     * @param content   the last content..
     * @return          the created content.
     */
    public static LastHttpContent convert(LastHttpContent content) {
        BinaryHttpHeaders trailers = BinaryHttpHeaders.newTrailers(true);
        copyAndSanitize(content.trailingHeaders(), trailers);
        LastHttpContent binaryContent =  new DefaultLastHttpContent(content.content().retain(), trailers);
        content.release();
        return binaryContent;
    }

    /**
     * Copy the given {@link HttpHeaders} to another {@link HttpHeaders} instance that is compatible with
     * OHTTP.
     * All {@link HttpHeaders} names of the {@link HttpHeaders} will be changed to lowercase to be in line with
     * the
     * <a href="https://www.rfc-editor.org/rfc/rfc9292.html">Binary Representation of HTTP Messages</a> specification.
     *
     * @param in                the HTTP/1.x headers
     * @param out               the BHTTP headers.
     */
    public static void copyAndSanitize(HttpHeaders in, HttpHeaders out) {
        Objects.requireNonNull(in, "in");
        Objects.requireNonNull(out, "out");

        for (Iterator<Map.Entry<CharSequence, CharSequence>> it = in.iteratorCharSequence(); it.hasNext();) {
            final Map.Entry<CharSequence, CharSequence> entry = it.next();
            final CharSequence name = entry.getKey();
            if (name instanceof AsciiString) {
                // Let's just convert to lowerCase() directly if needed, otherwise
                // this will just return the same instance.
                out.add(((AsciiString) name).toLowerCase(), entry.getValue());
            } else if (name instanceof String) {
                // Let's just convert to lowerCase() directly if needed, otherwise
                // this will just return the same instance.
                out.add(((String) name).toLowerCase(), entry.getValue());
            } else if (isAnyUpperCase(name)) {
                // Create a lowercase AsciiString, alternative we could also have a CharSequence that lowercase stuff
                // on the fly.
                out.add(new AsciiString(name).toLowerCase(), entry.getValue());
            } else {
                // No need to convert it as it is lowercase already.
                out.add(name, entry.getValue());
            }
        }
    }

    private static boolean isAnyUpperCase(CharSequence name) {
        int len = name.length();
        for (int i = 0; i < len; i++) {
            if (AsciiString.isUpperCase(name.charAt(i))) {
                return true;
            }
        }
        return false;
    }
}<|MERGE_RESOLUTION|>--- conflicted
+++ resolved
@@ -48,16 +48,9 @@
      * @return          the created request.
      */
     public static BinaryHttpRequest convert(HttpRequest request, String scheme, String authority) {
-<<<<<<< HEAD
-        BinaryHttpHeaders headers = copyAndSanitize(request.headers());
-=======
-        if (request instanceof FullBinaryHttpRequest) {
-            return convert((FullHttpRequest) request, scheme, authority);
-        }
         BinaryHttpHeaders headers = BinaryHttpHeaders.newHeaders(true);
         copyAndSanitize(request.headers(), headers);
 
->>>>>>> 1ba58a8c
         DefaultBinaryHttpRequest binaryHttpRequest = new DefaultBinaryHttpRequest(request.protocolVersion(),
                 request.method(), scheme, authority, request.uri(), headers);
         binaryHttpRequest.setDecoderResult(request.decoderResult());
@@ -100,15 +93,9 @@
      * @return          the created response.
      */
     public static BinaryHttpResponse convert(HttpResponse response) {
-<<<<<<< HEAD
-        BinaryHttpHeaders headers = copyAndSanitize(response.headers());
-=======
-        if (response instanceof FullBinaryHttpRequest) {
-            return convert((FullHttpResponse) response);
-        }
         BinaryHttpHeaders headers = BinaryHttpHeaders.newHeaders(true);
         copyAndSanitize(response.headers(), headers);
->>>>>>> 1ba58a8c
+
         BinaryHttpResponse binaryHttpResponse = new DefaultBinaryHttpResponse(
                 response.protocolVersion(), response.status(), headers);
         binaryHttpResponse.setDecoderResult(response.decoderResult());
